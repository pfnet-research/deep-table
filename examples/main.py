import os
import pprint
from pathlib import Path
from typing import Sequence, Tuple, Union

import numpy as np
import optuna
import pandas as pd
from omegaconf import DictConfig, OmegaConf
from pytorch_lightning.loggers import CSVLogger
from torch import Tensor

from deep_table.configs import read_config
from deep_table.configs.optuna.utils import (
    make_suggest_config,
    update_config_,
)
from deep_table.data import datasets
from deep_table.data.data_module import TabularDatamodule
from deep_table.estimators.base import Estimator
from deep_table.utils import get_scores

<<<<<<< HEAD
pp = pprint.PrettyPrinter(width=41, indent=4)
dataset_dir = Path("data")


def _print_configs(config: DictConfig) -> None:
    def _pprint_dictconfig(conf: DictConfig):
        pp.pprint(OmegaConf.to_container(conf))

    _pprint_dictconfig(config.encoder)
    if config.pretrainer.enable:
        _pprint_dictconfig(config.pretrainer)
    _pprint_dictconfig(config.estimator)
=======
DATASET_DIR = Path("data")
BASEDIR = Path(os.path.dirname(__file__))
>>>>>>> d7348f15


def objective(
    config: DictConfig,
    datamodule: TabularDatamodule,
    val_target: Union[pd.DataFrame, np.ndarray, Tensor],
    test_target: Union[pd.DataFrame, np.ndarray, Tensor],
    target_columns: Sequence[str],
    task: str,
):
    def update_suggest_config(trial: optuna.trial.Trial) -> DictConfig:
        suggest_config = make_suggest_config(trial, config.optuna.parameters)
        OmegaConf.set_struct(config, False)
        merge_config = OmegaConf.unsafe_merge(config, suggest_config)
        return merge_config

    def objective_fn(trial: optuna.trial.Trial) -> float:
        config = update_suggest_config(trial)

        _print_configs(config)

        # Pre-training
        if config.pretrainer.enable:
            logger = CSVLogger(save_dir=config.logger.save_dir)
            pretrainer = Estimator(
                encoder_config=config.encoder,
                trainer_config=config.pretrainer.trainer_args,
                model_config=config.pretrainer.model_args,
                early_stop_round=config.pretrainer.trainer_args.early_stop_round,
                logger=logger,
            )
            pretrainer.fit(datamodule=datamodule)

        # Fine-tuning
        logger = CSVLogger(
            save_dir=config.logger.save_dir,
        )
        estimator = Estimator(
            encoder_config=config.encoder,
            trainer_config=config.estimator.trainer_args,
            model_config=config.estimator.model_args,
            early_stop_round=config.estimator.trainer_args.early_stop_round,
            logger=logger,
        )
        estimator.fit(
            datamodule=datamodule,
            from_pretrained=pretrainer if config.pretrainer.enable else None,
        )

        # Prediction for val data
        pred = estimator.predict(datamodule.dataloader("val"))
        val_scores = get_scores(
            pred=pred,
            target=val_target,
            task=task,
            prefix="val",
        )
        estimator.log(val_scores, step=0)
        objective_loss = val_scores["val_" + config.optuna.objective_loss]

        # Prediction for test data
        pred = estimator.predict(datamodule.dataloader("test"))
        test_scores = get_scores(
            pred=pred,
            target=test_target,
            task=task,
            prefix="test",
        )
        estimator.log(test_scores, step=0)

        return objective_loss

    return objective_fn


<<<<<<< HEAD
def make_config(path_config: str = "config.json") -> DictConfig:
    basedir = Path(os.path.dirname(__file__))
    config = read_config(basedir / path_config)
    config = merge_config_optuna_params(
        config,
        os.path.join(
            basedir,
            "jsons/nn/encoders/embedding/",
            config.encoder.embedding.name + ".json",
        ),
        os.path.join(
            basedir,
            "jsons/nn/encoders/backbone/",
            config.encoder.backbone.name + ".json",
        ),
        os.path.join(
            basedir, "jsons/nn/models/head", config.estimator.model_args.name + ".json"
        ),
        os.path.join(basedir, "jsons/estimator_model_args.json"),
=======
def _update_optuna_config(config: DictConfig):
    """Update `config.optuna.parameters` using json files in examples/jsons.

    Modify json files in examples/json to adjust hyper-parameter tuning ranges.
    """

    embedding_path = os.path.join(
        BASEDIR, "jsons/nn/encoders/embedding/", config.encoder.embedding.name+".json",
    )

    backbone_path = os.path.join(
        BASEDIR, "jsons/nn/encoders/backbone/", config.encoder.backbone.name+".json",
    )

    estimator_model_path = os.path.join(
        BASEDIR, "jsons", "estimator_model_args.json"
    )

    head_path = os.path.join(
        BASEDIR, "jsons/nn/models/head", config.estimator.model_args.name + ".json"
>>>>>>> d7348f15
    )
    return config

<<<<<<< HEAD

def prepare_dataset(
    config: DictConfig
) -> Tuple[TabularDatamodule, np.ndarray, np.ndarray]:
    dataset = getattr(datasets, config.dataset)(root=dataset_dir)
=======
    update_config_(config, embedding_path, "optuna.parameters.encoder.embedding.args")
    update_config_(config, backbone_path, "optuna.parameters.encoder.backbone.args")
    update_config_(config, estimator_model_path, "optuna.parameters.estimator.model_args")
    update_config_(config, head_path, "optuna.parameters.estimator.model_args")


if __name__ == "__main__":
    config = read_config(BASEDIR / "config.json")

    _update_optuna_config(config)

    dataset = getattr(datasets, config.dataset)(root=DATASET_DIR)
>>>>>>> d7348f15
    dataframes = dataset.processed_dataframes(**config.dataframe_args)

    datamodule = TabularDatamodule(
        train=dataframes["train"],
        val=dataframes["val"],
        test=dataframes["test"],
        task=dataset.task,
        dim_out=dataset.dim_out,
        categorical_columns=dataset.categorical_columns,
        continuous_columns=dataset.continuous_columns,
        target=dataset.target_columns,
        num_categories=dataset.num_categories(),
        **config.datamodule_args,
    )

    val_target = dataframes["val"][dataset.target_columns].to_numpy()
    test_target = dataframes["test"][dataset.target_columns].to_numpy()

    return datamodule, val_target, test_target


def train_with_optuna(
    config: DictConfig,
    datamodule: TabularDatamodule,
    val_target: np.ndarray,
    test_target=np.ndarray,
):
    os.makedirs(config.logger.save_dir, exist_ok=True)
    study = optuna.create_study(
        direction=config.optuna.create_study.direction,
        storage=f"sqlite:///{config.logger.save_dir}/experiment.sqlite",
        study_name=config.optuna.create_study.study_name,
        load_if_exists=True,
    )

    study.optimize(
        func=objective(
            config=config,
            datamodule=datamodule,
            val_target=val_target,
            test_target=test_target,
            target_columns=datamodule.target,
            task=datamodule.task,
        ),
        n_trials=config.optuna.n_trials,
    )
    best_trial = study.best_trial
    print(best_trial)


if __name__ == "__main__":
    config = make_config()
    datamodule, val_target, test_target = prepare_dataset(config)
    train_with_optuna(config, datamodule, val_target, test_target)<|MERGE_RESOLUTION|>--- conflicted
+++ resolved
@@ -20,7 +20,6 @@
 from deep_table.estimators.base import Estimator
 from deep_table.utils import get_scores
 
-<<<<<<< HEAD
 pp = pprint.PrettyPrinter(width=41, indent=4)
 dataset_dir = Path("data")
 
@@ -33,10 +32,6 @@
     if config.pretrainer.enable:
         _pprint_dictconfig(config.pretrainer)
     _pprint_dictconfig(config.estimator)
-=======
-DATASET_DIR = Path("data")
-BASEDIR = Path(os.path.dirname(__file__))
->>>>>>> d7348f15
 
 
 def objective(
@@ -112,71 +107,36 @@
     return objective_fn
 
 
-<<<<<<< HEAD
 def make_config(path_config: str = "config.json") -> DictConfig:
     basedir = Path(os.path.dirname(__file__))
     config = read_config(basedir / path_config)
-    config = merge_config_optuna_params(
-        config,
-        os.path.join(
-            basedir,
-            "jsons/nn/encoders/embedding/",
-            config.encoder.embedding.name + ".json",
-        ),
-        os.path.join(
-            basedir,
-            "jsons/nn/encoders/backbone/",
-            config.encoder.backbone.name + ".json",
-        ),
-        os.path.join(
-            basedir, "jsons/nn/models/head", config.estimator.model_args.name + ".json"
-        ),
-        os.path.join(basedir, "jsons/estimator_model_args.json"),
-=======
-def _update_optuna_config(config: DictConfig):
-    """Update `config.optuna.parameters` using json files in examples/jsons.
-
-    Modify json files in examples/json to adjust hyper-parameter tuning ranges.
-    """
 
     embedding_path = os.path.join(
-        BASEDIR, "jsons/nn/encoders/embedding/", config.encoder.embedding.name+".json",
+        basedir, "jsons/nn/encoders/embedding/", config.encoder.embedding.name+".json",
     )
 
     backbone_path = os.path.join(
-        BASEDIR, "jsons/nn/encoders/backbone/", config.encoder.backbone.name+".json",
+        basedir, "jsons/nn/encoders/backbone/", config.encoder.backbone.name+".json",
     )
 
     estimator_model_path = os.path.join(
-        BASEDIR, "jsons", "estimator_model_args.json"
+        basedir, "jsons", "estimator_model_args.json"
     )
 
     head_path = os.path.join(
-        BASEDIR, "jsons/nn/models/head", config.estimator.model_args.name + ".json"
->>>>>>> d7348f15
+        basedir, "jsons/nn/models/head", config.estimator.model_args.name + ".json"
     )
+    update_config_(config, embedding_path, "optuna.parameters.encoder.embedding.args")
+    update_config_(config, backbone_path, "optuna.parameters.encoder.backbone.args")
+    update_config_(config, estimator_model_path, "optuna.parameters.estimator.model_args")
+    update_config_(config, head_path, "optuna.parameters.estimator.model_args")
     return config
 
-<<<<<<< HEAD
 
 def prepare_dataset(
     config: DictConfig
 ) -> Tuple[TabularDatamodule, np.ndarray, np.ndarray]:
     dataset = getattr(datasets, config.dataset)(root=dataset_dir)
-=======
-    update_config_(config, embedding_path, "optuna.parameters.encoder.embedding.args")
-    update_config_(config, backbone_path, "optuna.parameters.encoder.backbone.args")
-    update_config_(config, estimator_model_path, "optuna.parameters.estimator.model_args")
-    update_config_(config, head_path, "optuna.parameters.estimator.model_args")
-
-
-if __name__ == "__main__":
-    config = read_config(BASEDIR / "config.json")
-
-    _update_optuna_config(config)
-
-    dataset = getattr(datasets, config.dataset)(root=DATASET_DIR)
->>>>>>> d7348f15
     dataframes = dataset.processed_dataframes(**config.dataframe_args)
 
     datamodule = TabularDatamodule(
